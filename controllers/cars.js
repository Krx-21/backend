--- conflicted
+++ resolved
@@ -15,9 +15,7 @@
     let queryStr = JSON.stringify(reqQuery);
     queryStr = queryStr.replace(/\b(gt|gte|lt|lte|in)\b/g, match => `$${match}`);
 
-<<<<<<< HEAD
-    query = Car.find(JSON.parse(queryStr)).populate('provider');
-=======
+
     if (req.params.providerId) {
         query = Car.find({
             provider: req.params.providerId,
@@ -27,7 +25,6 @@
         query = Car.find(JSON.parse(queryStr)).populate('provider');
     }
 
->>>>>>> 09d0274c
     if (req.query.select) {
         const fields = req.query.select.split(',').join(' ');
         query = query.select(fields);
