const User = require('../models/User');
const Booking = require('../models/Booking');

// @desc    Register user
// @route   POST /api/v1/auth/register
// @access  Public
exports.register = async (req, res, next) => {
    try {
        const {name, telephoneNumber, email, password, role} = req.body;
        const user = await User.create({
            name,
            telephoneNumber,
            email,
            password,
            role
        });
        sendTokenResponse(user, 200, res);
    } catch (err) {
<<<<<<< HEAD
        res.status(500).json({success: false});
        console.log(err.stack);
=======
        res.status(500).json({ success: false, message: "Unexpected Error" });
        console.log(err);
>>>>>>> 36fccb4c
    }
}

// @desc    Login user
// @route   POST /api/v1/auth/login 
// @access  Public
exports.login = async (req, res, next) => {
    try {
        const {email, password} = req.body;
        if(!email || !password) {
            return res.status(400).json({success: false, msg: 'Please provide email and password'});
        }

        const user = await User.findOne({email}).select('+password');
        if(!user) {
            return res.status(401).json({success: false, msg: 'Invalid credentials'});
        }

        const isMatch = await user.matchPassword(password);
        if(!isMatch) {
            return res.status(401).json({success: false, msg: 'Invalid credentials'});
        }
        sendTokenResponse(user, 200, res);
<<<<<<< HEAD
    } catch(err) {
        res.status(500).json({ success: false });
=======
    } catch (err) {
        res.status(500).json({ success: false, message: "Unexpected Error" });
        console.log(err);
>>>>>>> 36fccb4c
    }
}

// @desc    Get current logged in user
// @route   GET /api/v1/auth/me
// @access  Private
exports.getMe = async (req, res, next) => {
    try {
        const user = await User.findById(req.user.id)
        // .populate('bookedCar').exec();
        // .populate({
        //     path: "bookedCar",
        //     populate: {
        //         path: "provider" 
        //     }
        // });
        // console.log(user.bookedCar);
        res.status(200).json({ success: true, data: user });
    } catch (err) {
<<<<<<< HEAD
        res.status(500).json({ success: false });
=======
        res.status(500).json({ success: false, message: "Unexpected Error" });
        console.log(err);
>>>>>>> 36fccb4c
    }
}

// @desc    Logout user / clear cookie
// @route   GET /api/v1/auth/logout
// @access  Public
exports.logout = async (req, res, next) => {
    res.cookie('token', 'none', {
        expires: new Date(Date.now() + 10 * 1000),
        httpOnly: true
    });
    res.status(200).json({ success: true, data: {} });
};

const sendTokenResponse = (user, statusCode, res) => {
    const token = user.getSignedJwtToken();
    const options = {
        expires: new Date(Date.now() + process.env.JWT_COOKIE_EXPIRE * 24 * 60 * 60 * 1000),
        httpOnly: true
    };
    if (process.env.NODE_ENV === 'production') {
        options.secure = true;
    }
    
    res
        .status(statusCode)
        .cookie('token', token, options)
        .json({
            success: true, 
            token,
            role: user.role,
            data: {
                _id: user._id,
                name: user.name,
                email: user.email,
                role: user.role
            }
        });
}

// @desc    Upload User Profile
// @route   GET /api/v1/auth/uploadProfile
// @access  Private
exports.uploadProfile = async (req,res) => {
    try{
        let user = await User.findById(req.user.id);
        if(!user){
            return res.status(404).json({success:false , message:`no user with id of ${req.user.id}`});
        }
        user = await User.findByIdAndUpdate(req.user.id, req.body,{
            new: true,
            runValidators: true
        });    
        
<<<<<<< HEAD
        return res.status(200).json({success: true , data: user});
    }catch (e){
        res.status(500).json({success: false, message: `upload image fail : ${e}`});
    }
}


// @desc    Upload User Profile
// @route   GET /api/v1/auth/booked
// @access  Private
exports.finishBooking = async (req,res) => {
    try{
        let user = await User.findById(req.user.id);
        if(!user){
            return res.status(404).json({success:false , message:`no user with id of ${req.user.id}`});
        }
        console.log(req.params.bookingId);
        if(!req.body.booking){
            req.body.booking = req.params.bookingId
        }else {
            req.params.bookingId = req.body.booking   
        }

        const booking = await Booking.findById(req.body.booking);
        if(!booking){
            return res.status(404).json({success: false , message: `no booking with id of ${req.params.bookingId}`});
        }
        console.log(booking.user.toString());

        if(booking.user.toString() !== req.user.id && req.user.role !== 'admin'){
            return res.status(401).json({success: false , message: `User ${req.user.id} is not authorized to finish this booking`});
        }

        if(!user.bookedCar)user.bookedCar = [];
        if(!user.bookedCar.includes(req.params.bookingId)){
            user.bookedCar.push(req.params.bookingId);
            await user.save();
        }
        await booking.deleteOne();
        return res.status(200).json({success: true , data: user});
    }catch (e){
        res.status(500).json({success: false, message: `update booked car fail : ${e}`});
=======
        return res.status(200).json({success: true , data: user});
    } catch (err){
        res.status(500).json({ success: false, message: "Unexpected Error" });
        console.log(err);
>>>>>>> 36fccb4c
    }
}<|MERGE_RESOLUTION|>--- conflicted
+++ resolved
@@ -16,13 +16,8 @@
         });
         sendTokenResponse(user, 200, res);
     } catch (err) {
-<<<<<<< HEAD
-        res.status(500).json({success: false});
-        console.log(err.stack);
-=======
         res.status(500).json({ success: false, message: "Unexpected Error" });
         console.log(err);
->>>>>>> 36fccb4c
     }
 }
 
@@ -46,14 +41,10 @@
             return res.status(401).json({success: false, msg: 'Invalid credentials'});
         }
         sendTokenResponse(user, 200, res);
-<<<<<<< HEAD
-    } catch(err) {
-        res.status(500).json({ success: false });
-=======
+
     } catch (err) {
         res.status(500).json({ success: false, message: "Unexpected Error" });
         console.log(err);
->>>>>>> 36fccb4c
     }
 }
 
@@ -63,22 +54,18 @@
 exports.getMe = async (req, res, next) => {
     try {
         const user = await User.findById(req.user.id)
-        // .populate('bookedCar').exec();
+        // .populate('bookedCar');
         // .populate({
         //     path: "bookedCar",
         //     populate: {
         //         path: "provider" 
         //     }
         // });
-        // console.log(user.bookedCar);
+        // console.log(...user.bookedCar);
         res.status(200).json({ success: true, data: user });
     } catch (err) {
-<<<<<<< HEAD
-        res.status(500).json({ success: false });
-=======
         res.status(500).json({ success: false, message: "Unexpected Error" });
         console.log(err);
->>>>>>> 36fccb4c
     }
 }
 
@@ -133,8 +120,8 @@
             runValidators: true
         });    
         
-<<<<<<< HEAD
         return res.status(200).json({success: true , data: user});
+
     }catch (e){
         res.status(500).json({success: false, message: `upload image fail : ${e}`});
     }
@@ -161,26 +148,20 @@
         if(!booking){
             return res.status(404).json({success: false , message: `no booking with id of ${req.params.bookingId}`});
         }
-        console.log(booking.user.toString());
+        // console.log(booking.user.toString());
 
         if(booking.user.toString() !== req.user.id && req.user.role !== 'admin'){
             return res.status(401).json({success: false , message: `User ${req.user.id} is not authorized to finish this booking`});
         }
 
         if(!user.bookedCar)user.bookedCar = [];
-        if(!user.bookedCar.includes(req.params.bookingId)){
-            user.bookedCar.push(req.params.bookingId);
+        if(!user.bookedCar.includes(booking.car)){
+            user.bookedCar.push(booking.car);
             await user.save();
         }
         await booking.deleteOne();
         return res.status(200).json({success: true , data: user});
     }catch (e){
         res.status(500).json({success: false, message: `update booked car fail : ${e}`});
-=======
-        return res.status(200).json({success: true , data: user});
-    } catch (err){
-        res.status(500).json({ success: false, message: "Unexpected Error" });
-        console.log(err);
->>>>>>> 36fccb4c
     }
 }